# vi: ts=4 expandtab
#
#    Copyright (C) 2012 Canonical Ltd.
#    Copyright (C) 2012 Hewlett-Packard Development Company, L.P.
#    Copyright (C) 2012 Yahoo! Inc.
#
#    Author: Scott Moser <scott.moser@canonical.com>
#    Author: Juerg Haefliger <juerg.haefliger@hp.com>
#    Author: Joshua Harlow <harlowja@yahoo-inc.com>
#
#    This program is free software: you can redistribute it and/or modify
#    it under the terms of the GNU General Public License version 3, as
#    published by the Free Software Foundation.
#
#    This program is distributed in the hope that it will be useful,
#    but WITHOUT ANY WARRANTY; without even the implied warranty of
#    MERCHANTABILITY or FITNESS FOR A PARTICULAR PURPOSE.  See the
#    GNU General Public License for more details.
#
#    You should have received a copy of the GNU General Public License
#    along with this program.  If not, see <http://www.gnu.org/licenses/>.

import os

from cloudinit import distros
from cloudinit.distros import helpers as d_helpers

from cloudinit import helpers
from cloudinit import log as logging
from cloudinit import util
from cloudinit import version

from cloudinit.settings import PER_INSTANCE

LOG = logging.getLogger(__name__)

NETWORK_FN_TPL = '/etc/sysconfig/network-scripts/ifcfg-%s'

# See: http://tiny.cc/6r99fw
# For what alot of these files that are being written
# are and the format of them

# This library is used to parse/write
# out the various sysconfig files edited
#
# It has to be slightly modified though
# to ensure that all values are quoted
# since these configs are usually sourced into
# bash scripts...
from configobj import ConfigObj

# See: http://tiny.cc/oezbgw
D_QUOTE_CHARS = {
    "\"": "\\\"",
    "(": "\\(",
    ")": "\\)",
    "$": '\$',
    '`': '\`',
}


def _make_sysconfig_bool(val):
    if val:
        return 'yes'
    else:
        return 'no'


def _make_header():
    ci_ver = version.version_string()
    return '# Created by cloud-init v. %s' % (ci_ver)


class Distro(distros.Distro):

    def __init__(self, name, cfg, paths):
        distros.Distro.__init__(self, name, cfg, paths)
        # This will be used to restrict certain
        # calls from repeatly happening (when they
        # should only happen say once per instance...)
        self._runner = helpers.Runners(paths)

    def install_packages(self, pkglist):
        self.package_command('install', pkglist)

    def _adjust_resolve(self, dns_servers, search_servers):
        r_conf = d_helpers.ResolvConf(util.load_file("/etc/resolv.conf"))
        try:
            r_conf.parse()
        except IOError:
            util.logexc(LOG, 
                        "Failed at parsing %s reverting to an empty instance",
                        "/etc/resolv.conf")
            r_conf = d_helpers.ResolvConf('')
            r_conf.parse()
        if dns_servers:
            for s in dns_servers:
                try:
                    r_conf.add_nameserver(s)
                except ValueError:
                    util.logexc(LOG, "Failed at adding nameserver %s", s)
        if search_servers:
<<<<<<< HEAD
            contents.append("search %s" % (" ".join(search_servers)))
        if contents:
            contents.insert(0, _make_header())
            util.write_file("/etc/resolv.conf", "\n".join(contents), 0644)
=======
            for s in search_servers:
                try:
                    r_conf.add_search_domain(s)
                except ValueError:
                    util.logexc(LOG, "Failed at adding search domain %s", s)
        util.write_file("/etc/resolv.conf", str(r_conf), 0644)
>>>>>>> 6e0f6f3d

    def _write_network(self, settings):
        # TODO(harlowja) fix this... since this is the ubuntu format
        entries = translate_network(settings)
        LOG.debug("Translated ubuntu style network settings %s into %s",
                  settings, entries)
        # Make the intermediate format as the rhel format...
        nameservers = []
        searchservers = []
        dev_names = entries.keys()
        for (dev, info) in entries.iteritems():
            net_fn = NETWORK_FN_TPL % (dev)
            net_cfg = {
                'DEVICE': dev,
                'NETMASK': info.get('netmask'),
                'IPADDR': info.get('address'),
                'BOOTPROTO': info.get('bootproto'),
                'GATEWAY': info.get('gateway'),
                'BROADCAST': info.get('broadcast'),
                'MACADDR': info.get('hwaddress'),
                'ONBOOT': _make_sysconfig_bool(info.get('auto')),
            }
            self._update_sysconfig_file(net_fn, net_cfg)
            if 'dns-nameservers' in info:
                nameservers.extend(info['dns-nameservers'])
            if 'dns-search' in info:
                searchservers.extend(info['dns-search'])
        if nameservers or searchservers:
<<<<<<< HEAD
            self._write_resolve(nameservers, searchservers)
        if dev_names:
            net_cfg = {
                'NETWORKING': _make_sysconfig_bool(True),
            }
            self._update_sysconfig_file("/etc/sysconfig/network", net_cfg)
        return dev_names

    def _update_sysconfig_file(self, fn, adjustments, allow_empty=False):
        if not adjustments:
            return
        (exists, contents) = self._read_conf(fn)
        updated_am = 0
        for (k, v) in adjustments.items():
            if v is None:
                continue
            v = str(v)
            if len(v) == 0 and not allow_empty:
                continue
            contents[k] = v
            updated_am += 1
        if updated_am:
            lines = contents.write()
            if not exists:
                lines.insert(0, _make_header())
            util.write_file(fn, "\n".join(lines), 0644)
=======
            self._adjust_resolve(nameservers, searchservers)
>>>>>>> 6e0f6f3d

    def set_hostname(self, hostname):
        self._write_hostname(hostname, '/etc/sysconfig/network')
        LOG.debug("Setting hostname to %s", hostname)
        util.subp(['hostname', hostname])

    def apply_locale(self, locale, out_fn=None):
        if not out_fn:
            out_fn = '/etc/sysconfig/i18n'
        locale_cfg = {
            'LANG': locale,
        }
        self._update_sysconfig_file(out_fn, locale_cfg)

    def _write_hostname(self, hostname, out_fn):
        host_cfg = {
            'HOSTNAME': hostname,
        }
        self._update_sysconfig_file(out_fn, host_cfg)

    def update_hostname(self, hostname, prev_file):
        hostname_prev = self._read_hostname(prev_file)
        hostname_in_sys = self._read_hostname("/etc/sysconfig/network")
        update_files = []
        if not hostname_prev or hostname_prev != hostname:
            update_files.append(prev_file)
        if (not hostname_in_sys or
            (hostname_in_sys == hostname_prev
             and hostname_in_sys != hostname)):
            update_files.append("/etc/sysconfig/network")
        for fn in update_files:
            try:
                self._write_hostname(hostname, fn)
            except:
                util.logexc(LOG, "Failed to write hostname %s to %s",
                            hostname, fn)
        if (hostname_in_sys and hostname_prev and
            hostname_in_sys != hostname_prev):
            LOG.debug(("%s differs from /etc/sysconfig/network."
                        " Assuming user maintained hostname."), prev_file)
        if "/etc/sysconfig/network" in update_files:
            # Only do this if we are running in non-adjusted root mode
            LOG.debug("Setting hostname to %s", hostname)
            util.subp(['hostname', hostname])

    def _read_hostname(self, filename, default=None):
        (_exists, contents) = self._read_conf(filename)
        if 'HOSTNAME' in contents:
            return contents['HOSTNAME']
        else:
            return default

    def _read_conf(self, fn):
        exists = False
        if os.path.isfile(fn):
            contents = util.load_file(fn).splitlines()
            exists = True
        else:
            contents = []
        return (exists, QuotingConfigObj(contents))

    def _bring_up_interfaces(self, device_names):
        if device_names and 'all' in device_names:
            raise RuntimeError(('Distro %s can not translate '
                                'the device name "all"') % (self.name))
        return distros.Distro._bring_up_interfaces(self, device_names)

    def set_timezone(self, tz):
        tz_file = os.path.join("/usr/share/zoneinfo", tz)
        if not os.path.isfile(tz_file):
            raise RuntimeError(("Invalid timezone %s,"
                                " no file found at %s") % (tz, tz_file))
        # Adjust the sysconfig clock zone setting
        clock_cfg = {
            'ZONE': tz,
        }
        self._update_sysconfig_file("/etc/sysconfig/clock", clock_cfg)
        # This ensures that the correct tz will be used for the system
        util.copy(tz_file, "/etc/localtime")

    def package_command(self, command, args=None):
        cmd = ['yum']
        # If enabled, then yum will be tolerant of errors on the command line
        # with regard to packages.
        # For example: if you request to install foo, bar and baz and baz is
        # installed; yum won't error out complaining that baz is already
        # installed.
        cmd.append("-t")
        # Determines whether or not yum prompts for confirmation
        # of critical actions. We don't want to prompt...
        cmd.append("-y")
        cmd.append(command)
        if args:
            cmd.extend(args)
        # Allow the output of this to flow outwards (ie not be captured)
        util.subp(cmd, capture=False)

    def update_package_sources(self):
        self._runner.run("update-sources", self.package_command,
                         ["makecache"], freq=PER_INSTANCE)


# This class helps adjust the configobj
# writing to ensure that when writing a k/v
# on a line, that they are properly quoted
# and have no spaces between the '=' sign.
# - This is mainly due to the fact that
# the sysconfig scripts are often sourced
# directly into bash/shell scripts so ensure
# that it works for those types of use cases.
class QuotingConfigObj(ConfigObj):
    def __init__(self, lines):
        ConfigObj.__init__(self, lines,
                           interpolation=False,
                           write_empty_values=True)

    def _quote_posix(self, text):
        if not text:
            return ''
        for (k, v) in D_QUOTE_CHARS.iteritems():
            text = text.replace(k, v)
        return '"%s"' % (text)

    def _quote_special(self, text):
        if text.lower() in ['yes', 'no', 'true', 'false']:
            return text
        else:
            return self._quote_posix(text)

    def _write_line(self, indent_string, entry, this_entry, comment):
        # Ensure it is formatted fine for
        # how these sysconfig scripts are used
        val = self._decode_element(self._quote(this_entry))
        # Single quoted strings should
        # always work.
        if not val.startswith("'"):
            # Perform any special quoting
            val = self._quote_special(val)
        key = self._decode_element(self._quote(entry, multiline=False))
        cmnt = self._decode_element(comment)
        return '%s%s%s%s%s' % (indent_string,
                               key,
                               "=",
                               val,
                               cmnt)


# This is a util function to translate a ubuntu /etc/network/interfaces 'blob'
# to a rhel equiv. that can then be written to /etc/sysconfig/network-scripts/
# TODO(harlowja) remove when we have python-netcf active...
def translate_network(settings):
    # Get the standard cmd, args from the ubuntu format
    entries = []
    for line in settings.splitlines():
        line = line.strip()
        if not line or line.startswith("#"):
            continue
        split_up = line.split(None, 1)
        if len(split_up) <= 1:
            continue
        entries.append(split_up)
    # Figure out where each iface section is
    ifaces = []
    consume = {}
    for (cmd, args) in entries:
        if cmd == 'iface':
            if consume:
                ifaces.append(consume)
                consume = {}
            consume[cmd] = args
        else:
            consume[cmd] = args
    # Check if anything left over to consume
    absorb = False
    for (cmd, args) in consume.iteritems():
        if cmd == 'iface':
            absorb = True
    if absorb:
        ifaces.append(consume)
    # Now translate
    real_ifaces = {}
    for info in ifaces:
        if 'iface' not in info:
            continue
        iface_details = info['iface'].split(None)
        dev_name = None
        if len(iface_details) >= 1:
            dev = iface_details[0].strip().lower()
            if dev:
                dev_name = dev
        if not dev_name:
            continue
        iface_info = {}
        if len(iface_details) >= 3:
            proto_type = iface_details[2].strip().lower()
            # Seems like this can be 'loopback' which we don't
            # really care about
            if proto_type in ['dhcp', 'static']:
                iface_info['bootproto'] = proto_type
        # These can just be copied over
        for k in ['netmask', 'address', 'gateway', 'broadcast']:
            if k in info:
                val = info[k].strip().lower()
                if val:
                    iface_info[k] = val
        # Name server info provided??
        if 'dns-nameservers' in info:
            iface_info['dns-nameservers'] = info['dns-nameservers'].split()
        # Name server search info provided??
        if 'dns-search' in info:
            iface_info['dns-search'] = info['dns-search'].split()
        # Is any mac address spoofing going on??
        if 'hwaddress' in info:
            hw_info = info['hwaddress'].lower().strip()
            hw_split = hw_info.split(None, 1)
            if len(hw_split) == 2 and hw_split[0].startswith('ether'):
                hw_addr = hw_split[1]
                if hw_addr:
                    iface_info['hwaddress'] = hw_addr
        real_ifaces[dev_name] = iface_info
    # Check for those that should be started on boot via 'auto'
    for (cmd, args) in entries:
        if cmd == 'auto':
            # Seems like auto can be like 'auto eth0 eth0:1' so just get the
            # first part out as the device name
            args = args.split(None)
            if not args:
                continue
            dev_name = args[0].strip().lower()
            if dev_name in real_ifaces:
                real_ifaces[dev_name]['auto'] = True
    return real_ifaces<|MERGE_RESOLUTION|>--- conflicted
+++ resolved
@@ -100,19 +100,12 @@
                 except ValueError:
                     util.logexc(LOG, "Failed at adding nameserver %s", s)
         if search_servers:
-<<<<<<< HEAD
-            contents.append("search %s" % (" ".join(search_servers)))
-        if contents:
-            contents.insert(0, _make_header())
-            util.write_file("/etc/resolv.conf", "\n".join(contents), 0644)
-=======
             for s in search_servers:
                 try:
                     r_conf.add_search_domain(s)
                 except ValueError:
                     util.logexc(LOG, "Failed at adding search domain %s", s)
         util.write_file("/etc/resolv.conf", str(r_conf), 0644)
->>>>>>> 6e0f6f3d
 
     def _write_network(self, settings):
         # TODO(harlowja) fix this... since this is the ubuntu format
@@ -141,7 +134,6 @@
             if 'dns-search' in info:
                 searchservers.extend(info['dns-search'])
         if nameservers or searchservers:
-<<<<<<< HEAD
             self._write_resolve(nameservers, searchservers)
         if dev_names:
             net_cfg = {
@@ -168,9 +160,6 @@
             if not exists:
                 lines.insert(0, _make_header())
             util.write_file(fn, "\n".join(lines), 0644)
-=======
-            self._adjust_resolve(nameservers, searchservers)
->>>>>>> 6e0f6f3d
 
     def set_hostname(self, hostname):
         self._write_hostname(hostname, '/etc/sysconfig/network')
