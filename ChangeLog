--- conflicted
+++ resolved
@@ -112,12 +112,9 @@
  - Ec2: do not retry requests for user-data path on 404.
  - settings on the kernel command line (cc:) override all local settings
    rather than only those in /etc/cloud/cloud.cfg (LP: #1582323)
-<<<<<<< HEAD
+ - Improve merging documentation [Daniel Watkins]
  - SmartOS: datasource improvements and support for metadata service
    providing networking information.
-=======
- - Improve merging documentation [Daniel Watkins]
->>>>>>> 710590d3
 
 0.7.6:
  - open 0.7.6
